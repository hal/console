/*
 * Copyright 2015-2016 Red Hat, Inc, and individual contributors.
 *
 * Licensed under the Apache License, Version 2.0 (the "License");
 * you may not use this file except in compliance with the License.
 * You may obtain a copy of the License at
 *
 * https://www.apache.org/licenses/LICENSE-2.0
 *
 * Unless required by applicable law or agreed to in writing, software
 * distributed under the License is distributed on an "AS IS" BASIS,
 * WITHOUT WARRANTIES OR CONDITIONS OF ANY KIND, either express or implied.
 * See the License for the specific language governing permissions and
 * limitations under the License.
 */
package org.jboss.hal.client.configuration.subsystem.datasource;

import java.util.ArrayList;
import java.util.Collections;
import java.util.Iterator;
import java.util.List;
import java.util.Map;
import java.util.function.Supplier;

import com.google.common.collect.ImmutableMap;
import org.jboss.hal.core.datasource.DataSource;
import org.jboss.hal.core.datasource.JdbcDriver;

import static org.jboss.hal.client.configuration.subsystem.datasource.DataSourceTemplate.Vendor.DB2;
import static org.jboss.hal.client.configuration.subsystem.datasource.DataSourceTemplate.Vendor.POSTGRE_SQL;
import static org.jboss.hal.client.configuration.subsystem.datasource.DataSourceTemplate.Vendor.SQL_SERVER;
import static org.jboss.hal.dmr.ModelDescriptionConstants.*;

/** List of well known datasource templates */
@SuppressWarnings({"HardCodedStringLiteral", "DuplicateStringLiteralInspection"})
public class DataSourceTemplates implements Iterable<DataSourceTemplate> {

    private static final String ADMIN = "admin";
    private static final String DATABASE_NAME = "DatabaseName";
    private static final String H2 = "h2";
    private static final String LOCALHOST = "localhost";
    private static final String MYSQL = "mysql";
    private static final String ORACLE = "oracle";
    private static final String POSTGRESQL = "postgresql";
    private static final String SA = "sa";
    private static final String SERVER_NAME = "ServerName";
    private static final String SQLSERVER = "sqlserver";
    private static final String SYBASE = "sybase";

    private final List<DataSourceTemplate> pool;

    public DataSourceTemplates() {
        List<DataSourceTemplate> setup = new ArrayList<>();


        // ------------------------------------------------------ H2

        Supplier<JdbcDriver> h2Driver = () -> {
            JdbcDriver driver = new JdbcDriver(H2);
            driver.get(DRIVER_MODULE_NAME).set("com.h2database.h2");
            driver.get(DRIVER_CLASS_NAME).set("org.h2.Driver");
            driver.get(DRIVER_XA_DATASOURCE_CLASS_NAME).set("org.h2.jdbcx.JdbcDataSource");
            return driver;
        };
        setup.add(new DataSourceTemplate(H2, DataSourceTemplate.Vendor.H2,
                () -> {
                    DataSource dataSource = new DataSource("H2DS", false);
                    dataSource.get(JNDI_NAME).set("java:/H2DS");
                    dataSource.get(DRIVER_NAME).set(H2);
                    dataSource.get(CONNECTION_URL).set("jdbc:h2:mem:test;DB_CLOSE_DELAY=-1");
                    dataSource.get(USER_NAME).set(SA);
                    dataSource.get(PASSWORD).set(SA);
                    dataSource.get(VALIDATE_ON_MATCH).set(true);
                    dataSource.get(BACKGROUND_VALIDATION).set(false);
                    return dataSource;
                },
                h2Driver));
        setup.add(new DataSourceTemplate("h2-xa", DataSourceTemplate.Vendor.H2,
                () -> {
                    DataSource dataSource = new DataSource("H2XADS", true);
                    dataSource.get(JNDI_NAME).set("java:/H2XADS");
                    dataSource.get(DRIVER_NAME).set(H2);
                    dataSource.get(USER_NAME).set(SA);
                    dataSource.get(PASSWORD).set(SA);
                    dataSource.get(VALIDATE_ON_MATCH).set(true);
                    dataSource.get(BACKGROUND_VALIDATION).set(false);
                    return dataSource;
                },
                h2Driver,
                properties("URL", "jdbc:h2:mem:test")));


        // ------------------------------------------------------ PostgreSQL

        Supplier<JdbcDriver> postgresDriver = () -> {
            JdbcDriver driver = new JdbcDriver(POSTGRESQL);
            driver.get(DRIVER_MODULE_NAME).set("org.postgresql");
            driver.get(DRIVER_CLASS_NAME).set("org.postgresql.Driver");
            driver.get(DRIVER_XA_DATASOURCE_CLASS_NAME).set("org.postgresql.xa.PGXADataSource");
            return driver;
        };
        setup.add(new DataSourceTemplate(POSTGRESQL, POSTGRE_SQL,
                () -> {
                    DataSource dataSource = new DataSource("PostgresDS", false);
                    dataSource.get(JNDI_NAME).set("java:/PostgresDS");
                    dataSource.get(DRIVER_NAME).set(POSTGRESQL);
                    dataSource.get(CONNECTION_URL).set("jdbc:postgresql://localhost:5432/postgresdb");
                    dataSource.get(USER_NAME).set(ADMIN);
                    dataSource.get(PASSWORD).set(ADMIN);
                    dataSource.get(VALIDATE_ON_MATCH).set(true);
                    dataSource.get(BACKGROUND_VALIDATION).set(false);
                    dataSource.get(VALID_CONNECTION_CHECKER_CLASS_NAME)
                            .set("org.jboss.jca.adapters.jdbc.extensions.postgres.PostgreSQLValidConnectionChecker");
                    dataSource.get(EXCEPTION_SORTER_CLASS_NAME)
                            .set("org.jboss.jca.adapters.jdbc.extensions.postgres.PostgreSQLExceptionSorter");
                    return dataSource;
                },
                postgresDriver));
        setup.add(new DataSourceTemplate("postgresql-xa", POSTGRE_SQL,
                () -> {
                    DataSource dataSource = new DataSource("PostgresXADS", true);
                    dataSource.get(JNDI_NAME).set("java:/PostgresXADS");
                    dataSource.get(DRIVER_NAME).set(POSTGRESQL);
                    dataSource.get(USER_NAME).set(ADMIN);
                    dataSource.get(PASSWORD).set(ADMIN);
                    dataSource.get(VALIDATE_ON_MATCH).set(true);
                    dataSource.get(BACKGROUND_VALIDATION).set(false);
                    dataSource.get(VALID_CONNECTION_CHECKER_CLASS_NAME)
                            .set("org.jboss.jca.adapters.jdbc.extensions.postgres.PostgreSQLValidConnectionChecker");
                    dataSource.get(EXCEPTION_SORTER_CLASS_NAME)
                            .set("org.jboss.jca.adapters.jdbc.extensions.postgres.PostgreSQLExceptionSorter");
                    return dataSource;
                },
                postgresDriver,
                properties(SERVER_NAME, "servername", "PortNumber", "5432", DATABASE_NAME, "postgresdb")));


        // ------------------------------------------------------ MySQL

        Supplier<JdbcDriver> mySqlDriver = () -> {
            JdbcDriver driver = new JdbcDriver(MYSQL);
            driver.get(DRIVER_MODULE_NAME).set("com.mysql");
            driver.get(DRIVER_CLASS_NAME).set("com.mysql.cj.jdbc.Driver");
            driver.get(DRIVER_XA_DATASOURCE_CLASS_NAME).set("com.mysql.cj.jdbc.MysqlXADataSource");
            return driver;
        };
        setup.add(new DataSourceTemplate(MYSQL, DataSourceTemplate.Vendor.MYSQL,
                () -> {
                    DataSource dataSource = new DataSource("MySqlDS", false);
                    dataSource.get(JNDI_NAME).set("java:/MySqlDS");
                    dataSource.get(DRIVER_NAME).set(MYSQL);
                    dataSource.get(CONNECTION_URL).set("jdbc:mysql://localhost:3306/mysqldb");
                    dataSource.get(USER_NAME).set(ADMIN);
                    dataSource.get(PASSWORD).set(ADMIN);
                    dataSource.get(VALIDATE_ON_MATCH).set(true);
                    dataSource.get(BACKGROUND_VALIDATION).set(false);
                    dataSource.get(VALID_CONNECTION_CHECKER_CLASS_NAME)
                            .set("org.jboss.jca.adapters.jdbc.extensions.mysql.MySQLValidConnectionChecker");
                    dataSource.get(EXCEPTION_SORTER_CLASS_NAME)
                            .set("org.jboss.jca.adapters.jdbc.extensions.mysql.MySQLExceptionSorter");
                    return dataSource;
                },
                mySqlDriver));
        setup.add(new DataSourceTemplate("mysql-xa", DataSourceTemplate.Vendor.MYSQL,
                () -> {
                    DataSource dataSource = new DataSource("MysqlXADS", true);
                    dataSource.get(JNDI_NAME).set("java:/MysqlXADS");
                    dataSource.get(DRIVER_NAME).set(MYSQL);
                    dataSource.get(USER_NAME).set(ADMIN);
                    dataSource.get(PASSWORD).set(ADMIN);
                    dataSource.get(VALIDATE_ON_MATCH).set(true);
                    dataSource.get(BACKGROUND_VALIDATION).set(false);
                    dataSource.get(VALID_CONNECTION_CHECKER_CLASS_NAME)
                            .set("org.jboss.jca.adapters.jdbc.extensions.mysql.MySQLValidConnectionChecker");
                    dataSource.get(EXCEPTION_SORTER_CLASS_NAME)
                            .set("org.jboss.jca.adapters.jdbc.extensions.mysql.MySQLExceptionSorter");
                    return dataSource;
                },
                mySqlDriver,
                properties(SERVER_NAME, LOCALHOST, DATABASE_NAME, "mysqldb")));


        // ------------------------------------------------------ Oracle

        Supplier<JdbcDriver> oracleDriver = () -> {
            JdbcDriver driver = new JdbcDriver(ORACLE);
            driver.get(DRIVER_MODULE_NAME).set("com.oracle");
            driver.get(DRIVER_CLASS_NAME).set("oracle.jdbc.driver.OracleDriver");
            driver.get(DRIVER_XA_DATASOURCE_CLASS_NAME).set("oracle.jdbc.xa.client.OracleXADataSource");
            return driver;
        };
        setup.add(new DataSourceTemplate(ORACLE, DataSourceTemplate.Vendor.ORACLE,
                () -> {
                    DataSource dataSource = new DataSource("OracleDS", false);
                    dataSource.get(JNDI_NAME).set("java:/OracleDS");
                    dataSource.get(DRIVER_NAME).set(ORACLE);
                    dataSource.get(CONNECTION_URL).set("jdbc:oracle:thin:@localhost:1521:orcalesid");
                    dataSource.get(USER_NAME).set(ADMIN);
                    dataSource.get(PASSWORD).set(ADMIN);
<<<<<<< HEAD
                    dataSource.get(VALIDATE_ON_MATCH).set(true);
=======
>>>>>>> fcc78176
                    dataSource.get(BACKGROUND_VALIDATION).set(false);
                    dataSource.get(VALID_CONNECTION_CHECKER_CLASS_NAME)
                            .set("org.jboss.jca.adapters.jdbc.extensions.oracle.OracleValidConnectionChecker");
                    dataSource.get(VALIDATE_ON_MATCH).set(true);
                    dataSource.get(EXCEPTION_SORTER_CLASS_NAME)
                            .set("org.jboss.jca.adapters.jdbc.extensions.oracle.OracleExceptionSorter");
                    return dataSource;
                },
                oracleDriver));
        setup.add(new DataSourceTemplate("oracle-xa", DataSourceTemplate.Vendor.ORACLE,
                () -> {
                    DataSource dataSource = new DataSource("XAOracleDS", true);
                    dataSource.get(JNDI_NAME).set("java:/XAOracleDS");
                    dataSource.get(DRIVER_NAME).set(ORACLE);
                    dataSource.get(USER_NAME).set(ADMIN);
                    dataSource.get(PASSWORD).set(ADMIN);
<<<<<<< HEAD
                    dataSource.get(VALIDATE_ON_MATCH).set(true);
=======
>>>>>>> fcc78176
                    dataSource.get(BACKGROUND_VALIDATION).set(false);
                    dataSource.get(VALID_CONNECTION_CHECKER_CLASS_NAME)
                            .set("org.jboss.jca.adapters.jdbc.extensions.oracle.OracleValidConnectionChecker");
                    dataSource.get(VALIDATE_ON_MATCH).set(true);
                    dataSource.get(EXCEPTION_SORTER_CLASS_NAME)
                            .set("org.jboss.jca.adapters.jdbc.extensions.oracle.OracleExceptionSorter");
                    dataSource.get(NO_TX_SEPARATE_POOL).set(true);
                    dataSource.get(SAME_RM_OVERRIDE).set(false);
                    return dataSource;
                },
                oracleDriver,
                properties("URL", "jdbc:oracle:oci8:@tc")));


        // ------------------------------------------------------ Microsoft SQL Server

        Supplier<JdbcDriver> msSqlDriver = () -> {
            JdbcDriver driver = new JdbcDriver(SQLSERVER);
            driver.get(DRIVER_MODULE_NAME).set("com.microsoft");
            driver.get(DRIVER_CLASS_NAME).set("com.microsoft.sqlserver.jdbc.SQLServerDriver");
            driver.get(DRIVER_XA_DATASOURCE_CLASS_NAME).set("com.microsoft.sqlserver.jdbc.SQLServerXADataSource");
            return driver;
        };
        setup.add(new DataSourceTemplate(SQLSERVER, SQL_SERVER,
                () -> {
                    DataSource dataSource = new DataSource("MSSQLDS", false);
                    dataSource.get(JNDI_NAME).set("java:/MSSQLDS");
                    dataSource.get(DRIVER_NAME).set(SQLSERVER);
                    dataSource.get(CONNECTION_URL)
                            .set("jdbc:sqlserver://localhost:1433;DatabaseName=MyDatabase");
                    dataSource.get(USER_NAME).set(ADMIN);
                    dataSource.get(PASSWORD).set(ADMIN);
                    dataSource.get(VALIDATE_ON_MATCH).set(true);
                    dataSource.get(BACKGROUND_VALIDATION).set(false);
                    dataSource.get(VALID_CONNECTION_CHECKER_CLASS_NAME)
                            .set("org.jboss.jca.adapters.jdbc.extensions.mssql.MSSQLValidConnectionChecker");
                    return dataSource;
                },
                msSqlDriver));
        setup.add(new DataSourceTemplate("sqlserver-xa", SQL_SERVER,
                () -> {
                    DataSource dataSource = new DataSource("MSSQLXADS", true);
                    dataSource.get(JNDI_NAME).set("java:/MSSQLXADS");
                    dataSource.get(DRIVER_NAME).set(SQLSERVER);
                    dataSource.get(USER_NAME).set(ADMIN);
                    dataSource.get(PASSWORD).set(ADMIN);
                    dataSource.get(VALIDATE_ON_MATCH).set(true);
                    dataSource.get(BACKGROUND_VALIDATION).set(false);
                    dataSource.get(VALID_CONNECTION_CHECKER_CLASS_NAME)
                            .set("org.jboss.jca.adapters.jdbc.extensions.mssql.MSSQLValidConnectionChecker");
                    dataSource.get(SAME_RM_OVERRIDE).set(false);
                    return dataSource;
                },
                msSqlDriver,
                properties(SERVER_NAME, LOCALHOST, DATABASE_NAME, "mssqldb", "SelectMethod", "cursor")));


        // ------------------------------------------------------ DB2

        Supplier<JdbcDriver> db2Driver = () -> {
            JdbcDriver driver = new JdbcDriver("ibmdb2");
            driver.get(DRIVER_MODULE_NAME).set("com.ibm");
            driver.get(DRIVER_CLASS_NAME).set("com.ibm.db2.jcc.DB2Driver");
            driver.get(DRIVER_XA_DATASOURCE_CLASS_NAME).set("COM.ibm.db2.jdbc.DB2XADataSource");
            return driver;
        };
        setup.add(new DataSourceTemplate("db2", DB2,
                () -> {
                    DataSource dataSource = new DataSource("DB2DS", false);
                    dataSource.get(JNDI_NAME).set("java:/DB2DS");
                    dataSource.get(DRIVER_NAME).set("ibmdb2");
                    dataSource.get(CONNECTION_URL).set("jdbc:db2:yourdatabase");
                    dataSource.get(USER_NAME).set(ADMIN);
                    dataSource.get(PASSWORD).set(ADMIN);
                    dataSource.get(VALIDATE_ON_MATCH).set(true);
                    dataSource.get(BACKGROUND_VALIDATION).set(false);
                    dataSource.get(VALID_CONNECTION_CHECKER_CLASS_NAME)
                            .set("org.jboss.jca.adapters.jdbc.extensions.db2.DB2ValidConnectionChecker");
                    dataSource.get(EXCEPTION_SORTER_CLASS_NAME)
                            .set("org.jboss.jca.adapters.jdbc.extensions.db2.DB2ExceptionSorter");
                    dataSource.get(STALE_CONNECTION_CHECKER_CLASS_NAME)
                            .set("org.jboss.jca.adapters.jdbc.extensions.db2.DB2StaleConnectionChecker");
                    dataSource.get(MIN_POOL_SIZE).set(0);
                    dataSource.get(MAX_POOL_SIZE).set(50);
                    return dataSource;
                },
                db2Driver));
        setup.add(new DataSourceTemplate("db2-xa", DB2,
                () -> {
                    DataSource dataSource = new DataSource("DB2XADS", true);
                    dataSource.get(JNDI_NAME).set("java:/DB2XADS");
                    dataSource.get(DRIVER_NAME).set("ibmdb2");
                    dataSource.get(USER_NAME).set(ADMIN);
                    dataSource.get(PASSWORD).set(ADMIN);
                    dataSource.get(VALIDATE_ON_MATCH).set(true);
                    dataSource.get(BACKGROUND_VALIDATION).set(false);
                    dataSource.get(VALID_CONNECTION_CHECKER_CLASS_NAME)
                            .set("org.jboss.jca.adapters.jdbc.extensions.db2.DB2ValidConnectionChecker");
                    dataSource.get(EXCEPTION_SORTER_CLASS_NAME)
                            .set("org.jboss.jca.adapters.jdbc.extensions.db2.DB2ExceptionSorter");
                    dataSource.get(STALE_CONNECTION_CHECKER_CLASS_NAME)
                            .set("org.jboss.jca.adapters.jdbc.extensions.db2.DB2StaleConnectionChecker");
                    dataSource.get(RECOVERY_PLUGIN_CLASS_NAME)
                            .set("org.jboss.jca.core.recovery.ConfigurableRecoveryPlugin");
                    // TODO Add missing recovery plugin properties
                    dataSource.get(SAME_RM_OVERRIDE).set(false);
                    return dataSource;
                },
                db2Driver,
                properties(SERVER_NAME, LOCALHOST, DATABASE_NAME, "ibmdb2db", "PortNumber", "446")));


        // ------------------------------------------------------ Sybase

        Supplier<JdbcDriver> sybaseDriver = () -> {
            JdbcDriver driver = new JdbcDriver(SYBASE);
            driver.get(DRIVER_MODULE_NAME).set("com.sybase");
            driver.get(DRIVER_CLASS_NAME).set("com.sybase.jdbc.SybDriver");
            driver.get(DRIVER_XA_DATASOURCE_CLASS_NAME).set("com.sybase.jdbc4.jdbc.SybXADataSource");
            return driver;
        };
        setup.add(new DataSourceTemplate(SYBASE, DataSourceTemplate.Vendor.SYBASE,
                () -> {
                    DataSource dataSource = new DataSource("SybaseDB", false);
                    dataSource.get(JNDI_NAME).set("java:/SybaseDB");
                    dataSource.get(DRIVER_NAME).set(SYBASE);
                    dataSource.get(CONNECTION_URL).set("jdbc:sybase:Tds:localhost:5000/mydatabase?JCONNECT_VERSION=6");
                    dataSource.get(USER_NAME).set(ADMIN);
                    dataSource.get(PASSWORD).set(ADMIN);
                    dataSource.get(VALIDATE_ON_MATCH).set(true);
                    dataSource.get(BACKGROUND_VALIDATION).set(false);
                    dataSource.get(VALID_CONNECTION_CHECKER_CLASS_NAME)
                            .set("org.jboss.jca.adapters.jdbc.extensions.sybase.SybaseValidConnectionChecker");
                    dataSource.get(EXCEPTION_SORTER_CLASS_NAME)
                            .set("org.jboss.jca.adapters.jdbc.extensions.sybase.SybaseExceptionSorter");
                    return dataSource;
                },
                sybaseDriver));
        setup.add(new DataSourceTemplate("sybase-xa", DataSourceTemplate.Vendor.SYBASE,
                () -> {
                    DataSource dataSource = new DataSource("SybaseXADS", true);
                    dataSource.get(JNDI_NAME).set("java:/SybaseXADS");
                    dataSource.get(DRIVER_NAME).set(SYBASE);
                    dataSource.get(USER_NAME).set(ADMIN);
                    dataSource.get(PASSWORD).set(ADMIN);
                    dataSource.get(VALIDATE_ON_MATCH).set(true);
                    dataSource.get(BACKGROUND_VALIDATION).set(false);
                    dataSource.get(VALID_CONNECTION_CHECKER_CLASS_NAME)
                            .set("org.jboss.jca.adapters.jdbc.extensions.sybase.SybaseValidConnectionChecker");
                    dataSource.get(EXCEPTION_SORTER_CLASS_NAME)
                            .set("org.jboss.jca.adapters.jdbc.extensions.sybase.SybaseExceptionSorter");
                    return dataSource;
                },
                sybaseDriver,
                properties("NetworkProtocol", "Tds", SERVER_NAME, LOCALHOST, "PortNumber", "4100", DATABASE_NAME,
                        "mydatabase")));

        pool = Collections.unmodifiableList(setup);
    }

    @Override
    public Iterator<DataSourceTemplate> iterator() {
        return pool.iterator();
    }

    public DataSourceTemplate getTemplate(String id) {
        for (DataSourceTemplate template : this) {
            if (template.getId().equals(id)) {
                return template;
            }
        }
        return null;
    }

    private Map<String, String> properties(String... properties) {
        ImmutableMap.Builder<String, String> builder = ImmutableMap.builder();
        for (int i = 0; i < properties.length; i += 2) {
            builder.put(properties[i], properties[i + 1]);
        }
        return builder.build();
    }
}<|MERGE_RESOLUTION|>--- conflicted
+++ resolved
@@ -197,10 +197,7 @@
                     dataSource.get(CONNECTION_URL).set("jdbc:oracle:thin:@localhost:1521:orcalesid");
                     dataSource.get(USER_NAME).set(ADMIN);
                     dataSource.get(PASSWORD).set(ADMIN);
-<<<<<<< HEAD
-                    dataSource.get(VALIDATE_ON_MATCH).set(true);
-=======
->>>>>>> fcc78176
+                    dataSource.get(VALIDATE_ON_MATCH).set(true);
                     dataSource.get(BACKGROUND_VALIDATION).set(false);
                     dataSource.get(VALID_CONNECTION_CHECKER_CLASS_NAME)
                             .set("org.jboss.jca.adapters.jdbc.extensions.oracle.OracleValidConnectionChecker");
@@ -217,10 +214,7 @@
                     dataSource.get(DRIVER_NAME).set(ORACLE);
                     dataSource.get(USER_NAME).set(ADMIN);
                     dataSource.get(PASSWORD).set(ADMIN);
-<<<<<<< HEAD
-                    dataSource.get(VALIDATE_ON_MATCH).set(true);
-=======
->>>>>>> fcc78176
+                    dataSource.get(VALIDATE_ON_MATCH).set(true);
                     dataSource.get(BACKGROUND_VALIDATION).set(false);
                     dataSource.get(VALID_CONNECTION_CHECKER_CLASS_NAME)
                             .set("org.jboss.jca.adapters.jdbc.extensions.oracle.OracleValidConnectionChecker");
