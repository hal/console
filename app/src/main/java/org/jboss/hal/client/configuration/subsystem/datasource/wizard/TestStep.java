/*
 * Copyright 2015-2016 Red Hat, Inc, and individual contributors.
 *
 * Licensed under the Apache License, Version 2.0 (the "License");
 * you may not use this file except in compliance with the License.
 * You may obtain a copy of the License at
 *
 * http://www.apache.org/licenses/LICENSE-2.0
 *
 * Unless required by applicable law or agreed to in writing, software
 * distributed under the License is distributed on an "AS IS" BASIS,
 * WITHOUT WARRANTIES OR CONDITIONS OF ANY KIND, either express or implied.
 * See the License for the specific language governing permissions and
 * limitations under the License.
 */
package org.jboss.hal.client.configuration.subsystem.datasource.wizard;

import java.util.ArrayList;
import java.util.List;
import javax.inject.Provider;

import com.google.gwt.safehtml.shared.SafeHtml;
import com.google.gwt.safehtml.shared.SafeHtmlUtils;
import elemental2.dom.HTMLElement;
import org.jboss.hal.ballroom.wizard.WizardStep;
import org.jboss.hal.config.Environment;
import org.jboss.hal.core.runtime.TopologyTasks;
import org.jboss.hal.core.runtime.server.Server;
import org.jboss.hal.dmr.CompositeResult;
import org.jboss.hal.dmr.ModelNode;
import org.jboss.hal.dmr.Operation;
import org.jboss.hal.dmr.ResourceAddress;
import org.jboss.hal.dmr.dispatch.Dispatcher;
import org.jboss.hal.flow.FlowContext;
import org.jboss.hal.flow.FlowException;
import org.jboss.hal.flow.Outcome;
import org.jboss.hal.flow.Progress;
import org.jboss.hal.flow.Task;
import org.jboss.hal.meta.StatementContext;
import org.jboss.hal.resources.Resources;
import rx.Completable;

import static org.jboss.gwt.elemento.core.Elements.button;
import static org.jboss.gwt.elemento.core.Elements.div;
import static org.jboss.gwt.elemento.core.EventType.click;
import static org.jboss.hal.client.configuration.subsystem.datasource.wizard.DataSourceWizard.addOperation;
import static org.jboss.hal.dmr.ModelDescriptionConstants.*;
import static org.jboss.hal.flow.Flow.series;
import static org.jboss.hal.resources.CSS.blankSlatePf;
import static org.jboss.hal.resources.CSS.btn;
import static org.jboss.hal.resources.CSS.btnLg;
import static org.jboss.hal.resources.CSS.btnPrimary;

class TestStep extends WizardStep<Context, State> {

    private static final String WIZARD_TITLE = "wizard-title";
    private static final String WIZARD_TEXT = "wizard-text";

    private final Dispatcher dispatcher;
    private final StatementContext statementContext;
    private final Environment environment;
    private final Provider<Progress> progress;
    private final Resources resources;
    private final HTMLElement root;

    TestStep(Dispatcher dispatcher,
            StatementContext statementContext,
            Environment environment,
            Provider<Progress> progress,
            Resources resources) {

        super(resources.constants().testConnection());
        this.dispatcher = dispatcher;
        this.statementContext = statementContext;
        this.environment = environment;
        this.progress = progress;
        this.resources = resources;

        String testConnection = resources.constants().testConnection();
        SafeHtml description = environment.isStandalone()
                ? resources.messages().testConnectionStandalone(testConnection)
                : resources.messages().testConnectionDomain(testConnection);

        root = div()
                .add(div().innerHtml(description))
                .add(div().css(blankSlatePf)
                        .add(button(resources.constants().testConnection()).css(btn, btnLg, btnPrimary)
                                .on(click, event -> testConnection())))
                .asElement();
    }

    @Override
    public HTMLElement asElement() {
        return root;
    }

    private void testConnection() {
        Context context = wizard().getContext();

        List<Task<FlowContext>> tasks = new ArrayList<>();
        if (!context.isCreated()) {
            // add data source
            tasks.add(flowContext -> dispatcher.execute(addOperation(context, statementContext))
                    .doOnSuccess((CompositeResult result) -> context.setCreated(true))
                    .doOnError(throwable -> {
                        flowContext.set(WIZARD_TITLE, resources.constants().testConnectionError());
                        flowContext.set(WIZARD_TEXT, resources.messages().dataSourceAddError());
                    })
                    .toCompletable());
        }

        // check running server(s)
        tasks.add(new TopologyTasks.RunningServersQuery(
                environment, dispatcher, environment.isStandalone()
                        ? null
                        : new ModelNode().set(PROFILE_NAME, statementContext.selectedProfile())));

        // test connection
        tasks.add(flowContext -> {
            List<Server> servers = flowContext.get(TopologyTasks.RUNNING_SERVERS);
            ResourceAddress address = null;
            if (!servers.isEmpty()) {
                Server server = servers.get(0);
<<<<<<< HEAD
                ResourceAddress address = server.getServerAddress().add(SUBSYSTEM, DATASOURCES)
                        .add(DATA_SOURCE, context.dataSource.getName());
                Operation operation = new Operation.Builder(address, TEST_CONNECTION_IN_POOL).build();
                return dispatcher.execute(operation).doOnError(throwable -> {
                    flowContext.set(WIZARD_TITLE, resources.constants().testConnectionError());
                    flowContext.set(WIZARD_TEXT,
                            resources.messages().testConnectionError(context.dataSource.getName()));
                }).toCompletable();

=======
                address = server.getServerAddress();
            } else if (environment.isStandalone()) {
                address = new ResourceAddress();
>>>>>>> a36a5306
            } else {
                flowContext.set(WIZARD_TITLE, resources.constants().testConnectionError());
                flowContext.set(WIZARD_TEXT,
                        SafeHtmlUtils.fromString(resources.constants().noRunningServers()));
<<<<<<< HEAD
                return Completable.error(new FlowException(resources.messages().testConnectionErrorDomain(),
                        flowContext));
=======
                control.abort("no running servers"); //NON-NLS
                return;
>>>>>>> a36a5306
            }
            address.add(SUBSYSTEM, DATASOURCES)
                    .add(context.dataSource.isXa() ? XA_DATA_SOURCE : DATA_SOURCE, context.dataSource.getName());
            Operation operation = new Operation.Builder(address, TEST_CONNECTION_IN_POOL).build();
            dispatcher.executeInFlow(control, operation,
                result -> control.proceed(),
                (op, failure) -> {
                    flowContext.set(WIZARD_TITLE, resources.constants().testConnectionError());
                    flowContext.set(WIZARD_TEXT,
                            resources.messages().testConnectionError(context.dataSource.getName()));
                    control.abort(failure);
                });
        });

        series(new FlowContext(progress.get()), tasks)
                .subscribe(new Outcome<FlowContext>() {
                    @Override
                    public void onError(FlowContext flowContext, Throwable error) {
                        String title = flowContext.get(WIZARD_TITLE);
                        SafeHtml text = flowContext.get(WIZARD_TEXT);
                        wizard().showError(title, text, error.getMessage(), false);
                    }

                    @Override
                    public void onSuccess(FlowContext flowContext) {
                        wizard().showSuccess(resources.constants().testConnectionSuccess(),
                                resources.messages().testConnectionSuccess(context.dataSource.getName()), false);
                    }
                });
    }
}<|MERGE_RESOLUTION|>--- conflicted
+++ resolved
@@ -110,55 +110,33 @@
         }
 
         // check running server(s)
-        tasks.add(new TopologyTasks.RunningServersQuery(
-                environment, dispatcher, environment.isStandalone()
-                        ? null
-                        : new ModelNode().set(PROFILE_NAME, statementContext.selectedProfile())));
+        tasks.add(new TopologyTasks.RunningServersQuery(environment, dispatcher, environment.isStandalone()
+                ? null : new ModelNode().set(PROFILE_NAME, statementContext.selectedProfile())));
 
         // test connection
         tasks.add(flowContext -> {
             List<Server> servers = flowContext.get(TopologyTasks.RUNNING_SERVERS);
-            ResourceAddress address = null;
+            ResourceAddress address;
             if (!servers.isEmpty()) {
                 Server server = servers.get(0);
-<<<<<<< HEAD
-                ResourceAddress address = server.getServerAddress().add(SUBSYSTEM, DATASOURCES)
-                        .add(DATA_SOURCE, context.dataSource.getName());
-                Operation operation = new Operation.Builder(address, TEST_CONNECTION_IN_POOL).build();
-                return dispatcher.execute(operation).doOnError(throwable -> {
-                    flowContext.set(WIZARD_TITLE, resources.constants().testConnectionError());
-                    flowContext.set(WIZARD_TEXT,
-                            resources.messages().testConnectionError(context.dataSource.getName()));
-                }).toCompletable();
-
-=======
                 address = server.getServerAddress();
             } else if (environment.isStandalone()) {
-                address = new ResourceAddress();
->>>>>>> a36a5306
+                address = ResourceAddress.root();
             } else {
                 flowContext.set(WIZARD_TITLE, resources.constants().testConnectionError());
                 flowContext.set(WIZARD_TEXT,
                         SafeHtmlUtils.fromString(resources.constants().noRunningServers()));
-<<<<<<< HEAD
                 return Completable.error(new FlowException(resources.messages().testConnectionErrorDomain(),
                         flowContext));
-=======
-                control.abort("no running servers"); //NON-NLS
-                return;
->>>>>>> a36a5306
             }
             address.add(SUBSYSTEM, DATASOURCES)
                     .add(context.dataSource.isXa() ? XA_DATA_SOURCE : DATA_SOURCE, context.dataSource.getName());
             Operation operation = new Operation.Builder(address, TEST_CONNECTION_IN_POOL).build();
-            dispatcher.executeInFlow(control, operation,
-                result -> control.proceed(),
-                (op, failure) -> {
-                    flowContext.set(WIZARD_TITLE, resources.constants().testConnectionError());
-                    flowContext.set(WIZARD_TEXT,
-                            resources.messages().testConnectionError(context.dataSource.getName()));
-                    control.abort(failure);
-                });
+            return dispatcher.execute(operation).doOnError(throwable -> {
+                flowContext.set(WIZARD_TITLE, resources.constants().testConnectionError());
+                flowContext.set(WIZARD_TEXT,
+                        resources.messages().testConnectionError(context.dataSource.getName()));
+            }).toCompletable();
         });
 
         series(new FlowContext(progress.get()), tasks)
